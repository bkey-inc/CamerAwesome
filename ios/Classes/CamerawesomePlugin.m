#import "CamerawesomePlugin.h"
#import "CameraPreview.h"
#import "Pigeon/Pigeon.h"
#import "Permissions.h"

FlutterEventSink orientationEventSink;
FlutterEventSink videoRecordingEventSink;
FlutterEventSink imageStreamEventSink;

@interface CamerawesomePlugin () <CameraInterface>
@property(readonly, nonatomic) NSObject<FlutterTextureRegistry> *registry;
@property int64_t textureId;
@property CameraPreview *camera;
- (instancetype)init:(NSObject<FlutterPluginRegistrar>*)registrar;
@end

@implementation CamerawesomePlugin {
  dispatch_queue_t _dispatchQueue;
}

- (instancetype)init:(NSObject<FlutterPluginRegistrar>*)registrar {
  self = [super init];
  
  _registry = registrar.textures;
  
  if (_dispatchQueue == nil) {
    _dispatchQueue = dispatch_queue_create("camerawesome.dispatchqueue", NULL);
  }
  
  return self;
}

+ (void)registerWithRegistrar:(NSObject<FlutterPluginRegistrar>*)registrar {
  CamerawesomePlugin *instance = [[CamerawesomePlugin alloc] init:registrar];
  FlutterEventChannel *orientationChannel = [FlutterEventChannel eventChannelWithName:@"camerawesome/orientation"
                                                                      binaryMessenger:[registrar messenger]];
  FlutterEventChannel *imageStreamChannel = [FlutterEventChannel eventChannelWithName:@"camerawesome/images"
                                                                      binaryMessenger:[registrar messenger]];
  [orientationChannel setStreamHandler:instance];
  [imageStreamChannel setStreamHandler:instance];
  
  CameraInterfaceSetup(registrar.messenger, instance);
}

- (FlutterError *)onListenWithArguments:(NSString *)arguments eventSink:(FlutterEventSink)eventSink {
  if ([arguments  isEqual: @"orientationChannel"]) {
    orientationEventSink = eventSink;
    
    if (self.camera != nil) {
      [self.camera setOrientationEventSink:orientationEventSink];
    }
    
  } else if ([arguments  isEqual: @"imagesChannel"]) {
    imageStreamEventSink = eventSink;
    
    if (self.camera != nil) {
      [self.camera setImageStreamEvent:imageStreamEventSink];
    }
  }
  
  return nil;
}

- (FlutterError *)onCancelWithArguments:(NSString *)arguments {
  if ([arguments  isEqual: @"orientationChannel"]) {
    orientationEventSink = nil;
    
    if (self.camera != nil && self.camera.motionController != nil) {
      [self.camera setOrientationEventSink:orientationEventSink];
    }
  } else if ([arguments  isEqual: @"imagesChannel"]) {
    imageStreamEventSink = nil;
    
    if (self.camera != nil) {
      [self.camera setImageStreamEvent:imageStreamEventSink];
    }
  }
  return nil;
}

- (nullable NSArray<PreviewSize *> *)availableSizesWithError:(FlutterError * _Nullable __autoreleasing * _Nonnull)error {
  return [CameraQualities captureFormatsForDevice:_camera.captureDevice];
}

- (nullable NSArray<NSString *> *)checkPermissionsWithError:(FlutterError * _Nullable __autoreleasing * _Nonnull)error {
  NSMutableArray *permissions = [NSMutableArray new];
  
  bool cameraPermission = [PermissionsController checkCameraPermission];
  bool microphonePermission = [PermissionsController checkMicrophonePermission];
  
  if (cameraPermission) {
    [permissions addObject:@"camera"];
  }
  
  if (microphonePermission) {
    [permissions addObject:@"record_audio"];
  }
  
  return permissions;
}

- (void)focusOnPointPreviewSize:(nonnull PreviewSize *)previewSize x:(nonnull NSNumber *)x y:(nonnull NSNumber *)y error:(FlutterError * _Nullable __autoreleasing * _Nonnull)error {
  if (previewSize.width <= 0 || previewSize.height <= 0) {
    *error = [FlutterError errorWithCode:@"INVALID_PREVIEW" message:@"preview size width and height must be set" details:nil];
    return;
  }
  
  [_camera focusOnPoint:CGPointMake([x floatValue], [y floatValue]) preview:CGSizeMake([previewSize.width floatValue], [previewSize.height floatValue]) error:error];
}

- (nullable PreviewSize *)getEffectivPreviewSizeWithError:(FlutterError * _Nullable __autoreleasing * _Nonnull)error {
  CGSize previewSize = [_camera getEffectivPreviewSize];
  
  // height & width are inverted, this is intentionnal, because camera is always on portrait mode
  return [PreviewSize makeWithWidth:@(previewSize.height) height:@(previewSize.width)];
}

- (nullable NSNumber *)getMaxZoomWithError:(FlutterError * _Nullable __autoreleasing * _Nonnull)error {
  return @([_camera getMaxZoom]);
}

- (nullable NSNumber *)getPreviewTextureIdWithError:(FlutterError * _Nullable __autoreleasing * _Nonnull)error {
  return @(_textureId);
}

- (void)handleAutoFocusWithError:(FlutterError * _Nullable __autoreleasing * _Nonnull)error {
  // TODO: to remove ?
}

- (void)pauseVideoRecordingWithError:(FlutterError * _Nullable __autoreleasing * _Nonnull)error {
  [self.camera pauseVideoRecording];
}

- (void)recordVideoPath:(nonnull NSString *)path options:(nullable VideoOptions *)options completion:(nonnull void (^)(FlutterError * _Nullable))completion {
  if (path == nil || path.length <= 0) {
    completion([FlutterError errorWithCode:@"PATH_NOT_SET" message:@"a file path must be set" details:nil]);
    return;
  }
  
  [_camera recordVideoAtPath:path withOptions:options completion:completion];
}

- (void)refreshWithError:(FlutterError * _Nullable __autoreleasing * _Nonnull)error {
  [_camera refresh];
}

- (nullable NSArray<NSString *> *)requestPermissionsWithError:(FlutterError * _Nullable __autoreleasing * _Nonnull)error {
  return @[];
}

- (void)resumeVideoRecordingWithError:(FlutterError * _Nullable __autoreleasing * _Nonnull)error {
  [self.camera resumeVideoRecording];
}

- (void)setAspectRatioAspectRatio:(nonnull NSString *)aspectRatio error:(FlutterError * _Nullable __autoreleasing * _Nonnull)error {
  if (aspectRatio == nil || aspectRatio.length <= 0) {
    *error = [FlutterError errorWithCode:@"RATIO_NOT_SET" message:@"a ratio must be set" details:nil];
    return;
  }
  
  AspectRatio aspectRatioMode;
  if ([aspectRatio isEqualToString:@"RATIO_4_3"]) {
    aspectRatioMode = Ratio4_3;
  } else if ([aspectRatio isEqualToString:@"RATIO_16_9"]) {
    aspectRatioMode = Ratio16_9;
  } else {
    aspectRatioMode = Ratio1_1;
  }
  
  [self.camera setAspectRatio:aspectRatioMode];
}

- (void)setCaptureModeMode:(nonnull NSString *)mode error:(FlutterError * _Nullable __autoreleasing * _Nonnull)error {
  CaptureModes captureMode = ([mode isEqualToString:@"PHOTO"]) ? Photo : Video;
  [_camera setCaptureMode:captureMode error:error];
}

- (void)setCorrectionBrightness:(nonnull NSNumber *)brightness error:(FlutterError * _Nullable __autoreleasing * _Nonnull)error {
  // TODO:
}
- (void)setExifPreferencesExifPreferences:(ExifPreferences *)exifPreferences completion:(void(^)(NSNumber *_Nullable, FlutterError *_Nullable))completion{
  [self.camera setExifPreferencesGPSLocation: exifPreferences.saveGPSLocation completion:completion];
}

- (void)setFlashModeMode:(nonnull NSString *)mode error:(FlutterError * _Nullable __autoreleasing * _Nonnull)error {
  if (mode == nil || mode.length <= 0) {
    *error = [FlutterError errorWithCode:@"FLASH_MODE_ERROR" message:@"a flash mode NONE, AUTO, ALWAYS must be provided" details:nil];
    return;
  }
  
  CameraFlashMode flash;
  if ([mode isEqualToString:@"NONE"]) {
    flash = None;
  } else if ([mode isEqualToString:@"ON"]) {
    flash = On;
  } else if ([mode isEqualToString:@"AUTO"]) {
    flash = Auto;
  } else if ([mode isEqualToString:@"ALWAYS"]) {
    flash = Always;
  } else {
    flash = None;
  }
  
  [_camera setFlashMode:flash error:error];
}

- (void)setPhotoSizeSize:(nonnull PreviewSize *)size error:(FlutterError * _Nullable __autoreleasing * _Nonnull)error {
  if (size.width <= 0 || size.height <= 0) {
    *error = [FlutterError errorWithCode:@"NO_SIZE_SET" message:@"width and height must be set" details:nil];
    return;
  }
  
  if (self.camera == nil) {
    *error = [FlutterError errorWithCode:@"CAMERA_MUST_BE_INIT" message:@"init must be call before start" details:nil];
    return;
  }
  
  [self.camera setCameraPresset:CGSizeMake([size.width floatValue], [size.height floatValue])];
}

- (void)setPreviewSizeSize:(nonnull PreviewSize *)size error:(FlutterError * _Nullable __autoreleasing * _Nonnull)error {
  if (size.width <= 0 || size.height <= 0) {
    *error = [FlutterError errorWithCode:@"NO_SIZE_SET" message:@"width and height must be set" details:nil];
    return;
  }
  
  if (self.camera == nil) {
    *error = [FlutterError errorWithCode:@"CAMERA_MUST_BE_INIT" message:@"init must be call before start" details:nil];
    return;
  }
  
  [self.camera setPreviewSize:CGSizeMake([size.width floatValue], [size.height floatValue]) error:error];
}

- (void)setRecordingAudioModeEnableAudio:(NSNumber *)enableAudio completion:(void(^)(NSNumber *_Nullable, FlutterError *_Nullable))completion {
  [_camera setRecordingAudioMode:[enableAudio boolValue] completion:completion];
}

- (void)setSensorSensor:(NSString *)sensor deviceId:(nullable NSString *)deviceId error:(FlutterError *_Nullable *_Nonnull)error {
  NSString *captureDeviceId;
  
  if (deviceId && ![deviceId isEqual:[NSNull null]]) {
    captureDeviceId = deviceId;
  }
  
  CameraSensor sensorType = ([sensor isEqualToString:@"FRONT"]) ? Front : Back;
  [_camera setSensor:sensorType deviceId:captureDeviceId];
}

- (void)setZoomZoom:(nonnull NSNumber *)zoom error:(FlutterError * _Nullable __autoreleasing * _Nonnull)error {
  [_camera setZoom:[zoom floatValue] error:error];
}

- (void)receivedImageFromStreamWithError:(FlutterError *_Nullable *_Nonnull)error {
  [self.camera receivedImageFromStream];
}

- (nullable NSArray<PigeonSensorTypeDevice *> *)getFrontSensorsWithError:(FlutterError *_Nullable *_Nonnull)error {
  return [_camera getSensors:AVCaptureDevicePositionFront];
}

- (nullable NSArray<PigeonSensorTypeDevice *> *)getBackSensorsWithError:(FlutterError *_Nullable *_Nonnull)error {
  return [_camera getSensors:AVCaptureDevicePositionBack];
}

- (void)setupCameraSensor:(nonnull NSString *)sensor aspectRatio:(nonnull NSString *)aspectRatio zoom:(nonnull NSNumber *)zoom flashMode:(nonnull NSString *)flashMode captureMode:(nonnull NSString *)captureMode enableImageStream:(nonnull NSNumber *)enableImageStream exifPreferences:(nonnull ExifPreferences *)exifPreferences completion:(nonnull void (^)(NSNumber * _Nullable, FlutterError * _Nullable))completion {
  if (![PermissionsController checkCameraPermission]) {
    completion(nil, [FlutterError errorWithCode:@"MISSING_PERMISSION" message:@"you got to accept all permissions" details:nil]);
    return;
  }
  
  if (sensor == nil || sensor.length <= 0) {
    completion(nil, [FlutterError errorWithCode:@"SENSOR_ERROR" message:@"a sensor FRONT or BACK must be provided" details:nil]);
    return;
  }
  
  CaptureModes captureModeType = ([captureMode isEqualToString:@"PHOTO"]) ? Photo : Video;
  CameraSensor cameraSensor = ([sensor isEqualToString:@"FRONT"]) ? Front : Back;
  self.camera = [[CameraPreview alloc] initWithCameraSensor:cameraSensor
                                               streamImages:[enableImageStream boolValue]
                                                captureMode:captureModeType
                                                 completion:completion
                                              dispatchQueue:dispatch_queue_create("camerawesome.dispatchqueue", NULL)];
  [self->_registry textureFrameAvailable:self->_textureId];
  
  __weak typeof(self) weakSelf = self;
  self.camera.onFrameAvailable = ^{
    [weakSelf.registry textureFrameAvailable:weakSelf.textureId];
  };
  
  // Assign texture id
  self->_textureId = [self->_registry registerTexture:self.camera];
  
  completion(@(YES), nil);
}

- (void)setupImageAnalysisStreamFormat:(nonnull NSString *)format width:(nonnull NSNumber *)width maxFramesPerSecond:(nullable NSNumber *)maxFramesPerSecond autoStart:(nonnull NSNumber *)autoStart error:(FlutterError * _Nullable __autoreleasing * _Nonnull)error {
  [_camera.imageStreamController setStreamImages:autoStart];
  
  // Force a frame rate to improve performance
  [_camera.imageStreamController setMaxFramesPerSecond:[maxFramesPerSecond floatValue]];
}

- (nullable NSNumber *)startWithError:(FlutterError * _Nullable __autoreleasing * _Nonnull)error {
  if (self.camera == nil) {
    *error = [FlutterError errorWithCode:@"CAMERA_MUST_BE_INIT" message:@"init must be call before start" details:nil];
    return @(NO);
  }
  
  dispatch_async(_dispatchQueue, ^{
    [self->_camera start];
  });
  
  return @(YES);
}

- (void)stopRecordingVideoWithCompletion:(nonnull void (^)(NSNumber * _Nullable, FlutterError * _Nullable))completion {
  dispatch_async(_dispatchQueue, ^{
    [self->_camera stopRecordingVideo:completion];
  });
}

- (nullable NSNumber *)stopWithError:(FlutterError * _Nullable __autoreleasing * _Nonnull)error {
  if (self.camera == nil) {
    *error = [FlutterError errorWithCode:@"CAMERA_MUST_BE_INIT" message:@"init must be call before start" details:nil];
    return @(NO);
  }
  
  dispatch_async(_dispatchQueue, ^{
    [self->_camera stop];
  });
  
  return @(YES);
}

- (void)takePhotoPath:(nonnull NSString *)path completion:(nonnull void (^)(NSNumber * _Nullable, FlutterError * _Nullable))completion {
  if (path == nil || path.length <= 0) {
    completion(nil, [FlutterError errorWithCode:@"PATH_NOT_SET" message:@"a file path must be set" details:nil]);
    return;
  }
  
  dispatch_async(_dispatchQueue, ^{
    [self->_camera takePictureAtPath:path completion:completion];
  });
}

<<<<<<< HEAD
- (void)requestPermissionsSaveGpsLocation:(nonnull NSNumber *)saveGpsLocation completion:(nonnull void (^)(NSArray<NSString *> * _Nullable, FlutterError * _Nullable))completion {
  NSMutableArray *permissions = [NSMutableArray new];
  
  const Boolean cameraGranted = [PermissionsController checkCameraPermission];
  if (cameraGranted) {
    [permissions addObject:@"camera"];
  }
  
  const BOOL microphoneGranted = [PermissionsController checkMicrophonePermission];
  if (microphoneGranted) {
    [permissions addObject:@"record_audio"];
  }
  
  bool needToSaveGPSLocation = [saveGpsLocation boolValue];
  if (needToSaveGPSLocation) {
    // TODO: move this to permissions object
    [self.camera.locationController requestWhenInUseAuthorizationOnGranted:^{
      [permissions addObject:@"location"];
      
      completion(permissions, nil);
    } declined:^{
      completion(permissions, nil);
    }];
  }
=======
- (void)startAnalysisWithError:(FlutterError * _Nullable __autoreleasing * _Nonnull)error {
  if (self.camera.videoController.isRecording) {
    *error = [FlutterError errorWithCode:@"VIDEO_ERROR" message:@"can't start image stream because video is recording" details:@""];
    return;
  }
  
  [self.camera.imageStreamController setStreamImages:true];
}


- (void)stopAnalysisWithError:(FlutterError * _Nullable __autoreleasing * _Nonnull)error {
  [self.camera.imageStreamController setStreamImages:false];
>>>>>>> e802cd61
}


@end<|MERGE_RESOLUTION|>--- conflicted
+++ resolved
@@ -84,18 +84,18 @@
 
 - (nullable NSArray<NSString *> *)checkPermissionsWithError:(FlutterError * _Nullable __autoreleasing * _Nonnull)error {
   NSMutableArray *permissions = [NSMutableArray new];
-  
+
   bool cameraPermission = [PermissionsController checkCameraPermission];
   bool microphonePermission = [PermissionsController checkMicrophonePermission];
-  
+
   if (cameraPermission) {
     [permissions addObject:@"camera"];
   }
-  
+
   if (microphonePermission) {
     [permissions addObject:@"record_audio"];
   }
-  
+
   return permissions;
 }
 
@@ -344,45 +344,45 @@
   });
 }
 
-<<<<<<< HEAD
 - (void)requestPermissionsSaveGpsLocation:(nonnull NSNumber *)saveGpsLocation completion:(nonnull void (^)(NSArray<NSString *> * _Nullable, FlutterError * _Nullable))completion {
   NSMutableArray *permissions = [NSMutableArray new];
-  
+
   const Boolean cameraGranted = [PermissionsController checkCameraPermission];
   if (cameraGranted) {
     [permissions addObject:@"camera"];
   }
-  
+
   const BOOL microphoneGranted = [PermissionsController checkMicrophonePermission];
   if (microphoneGranted) {
     [permissions addObject:@"record_audio"];
   }
-  
+
   bool needToSaveGPSLocation = [saveGpsLocation boolValue];
   if (needToSaveGPSLocation) {
     // TODO: move this to permissions object
     [self.camera.locationController requestWhenInUseAuthorizationOnGranted:^{
       [permissions addObject:@"location"];
-      
+
       completion(permissions, nil);
     } declined:^{
       completion(permissions, nil);
     }];
   }
-=======
+}
+
+
 - (void)startAnalysisWithError:(FlutterError * _Nullable __autoreleasing * _Nonnull)error {
   if (self.camera.videoController.isRecording) {
     *error = [FlutterError errorWithCode:@"VIDEO_ERROR" message:@"can't start image stream because video is recording" details:@""];
     return;
   }
-  
+
   [self.camera.imageStreamController setStreamImages:true];
 }
 
 
 - (void)stopAnalysisWithError:(FlutterError * _Nullable __autoreleasing * _Nonnull)error {
   [self.camera.imageStreamController setStreamImages:false];
->>>>>>> e802cd61
 }
 
 
