--- conflicted
+++ resolved
@@ -344,12 +344,6 @@
   });
 }
 
-<<<<<<< HEAD
-- (void)setFilterMatrix:(NSArray<NSNumber *> *)matrix error:(FlutterError *_Nullable *_Nonnull)error {
-  // TODO: try to use CIFilter when taking a picture
-}
-
-=======
 - (void)requestPermissionsSaveGpsLocation:(nonnull NSNumber *)saveGpsLocation completion:(nonnull void (^)(NSArray<NSString *> * _Nullable, FlutterError * _Nullable))completion {
   NSMutableArray *permissions = [NSMutableArray new];
 
@@ -392,5 +386,8 @@
 }
 
 
->>>>>>> a6fa91da
+- (void)setFilterMatrix:(NSArray<NSNumber *> *)matrix error:(FlutterError *_Nullable *_Nonnull)error {
+  // TODO: try to use CIFilter when taking a picture
+}
+
 @end