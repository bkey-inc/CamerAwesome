--- conflicted
+++ resolved
@@ -18,7 +18,24 @@
   ExifPreferences({required this.saveGPSLocation});
 }
 
-<<<<<<< HEAD
+class PigeonSensor {
+  final PigeonSensorPosition? position;
+  final PigeonSensorType? type;
+  final String? deviceId;
+
+  PigeonSensor({
+    this.position = PigeonSensorPosition.unknown,
+    this.type = PigeonSensorType.unknown,
+    this.deviceId,
+  });
+}
+
+enum PigeonSensorPosition {
+  back,
+  front,
+  unknown,
+}
+
 /// Video recording quality, from [sd] to [uhd], with [highest] and [lowest] to
 /// let the device choose the best/worst quality available.
 /// [highest] is the default quality.
@@ -33,23 +50,6 @@
   uhd,
   highest,
 }
-=======
-class PigeonSensor {
-  final PigeonSensorPosition? position;
-  final PigeonSensorType? type;
-  final String? deviceId;
-  
-  PigeonSensor({
-    this.position = PigeonSensorPosition.unknown,
-    this.type = PigeonSensorType.unknown,
-    this.deviceId,
-  });
-}
-
-class VideoOptions {
-  String fileType;
-  String codec;
->>>>>>> 14257281
 
 /// If the specified [VideoRecordingQuality] is not available on the device,
 /// the [VideoRecordingQuality] will fallback to [higher] or [lower] quality.
@@ -59,6 +59,17 @@
   lower,
 }
 
+class VideoOptions {
+  // TODO if there are properties common to all platform, move them here (iOS, Android and Web)
+  final AndroidVideoOptions? android;
+  final CupertinoVideoOptions? ios;
+
+  VideoOptions({
+    required this.android,
+    required this.ios,
+  });
+}
+
 class AndroidVideoOptions {
   /// The bitrate of the video recording. Only set it if a custom bitrate is
   /// desired.
@@ -84,24 +95,6 @@
     required this.fileType,
     required this.codec,
   });
-}
-
-<<<<<<< HEAD
-class VideoOptions {
-  // TODO if there are properties common to all platform, move them here (iOS, Android and Web)
-  final AndroidVideoOptions? android;
-  final CupertinoVideoOptions? ios;
-
-  VideoOptions({
-    required this.android,
-    required this.ios,
-  });
-=======
-enum PigeonSensorPosition {
-  back,
-  front,
-  unknown,
->>>>>>> 14257281
 }
 
 enum PigeonSensorType {
@@ -297,7 +290,6 @@
 
 @HostApi()
 abstract class CameraInterface {
-  // return a list of textureIDs
   @async
   bool setupCamera(
     List<PigeonSensor> sensors,
@@ -373,8 +365,6 @@
 
   void setCaptureMode(String mode);
 
-  bool isMultiCamSupported();
-
   @async
   bool setRecordingAudioMode(bool enableAudio);
 
@@ -408,4 +398,6 @@
 
   @async
   bool isVideoRecordingAndImageAnalysisSupported(PigeonSensorPosition sensor);
+
+  bool isMultiCamSupported();
 }