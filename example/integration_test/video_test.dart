--- conflicted
+++ resolved
@@ -128,13 +128,7 @@
         DrivableCamera(
           sensors: initialSensors,
           saveConfig: SaveConfig.video(
-<<<<<<< HEAD
-            pathBuilder: () async {
-              print("qqqqqqq__ idxSensor: $idxSensor/${sensors.length}");
-
-=======
             pathBuilder: (sensors) async {
->>>>>>> 8b9033d8
               final path = await tempPath(
                       'switch_sensor_video_${idxSensor}_${switchingSensors[idxSensor].name}.mp4')(
                   sensors);
@@ -147,19 +141,11 @@
 
       await allowPermissionsIfNeeded($);
 
-<<<<<<< HEAD
-      for (int i = 0; i < sensors.length; i++) {
-        print("qqqqqqq__ sensor $i/${sensors.length}");
-
-        final filePath =
-            await tempPath('switch_sensor_video_${i}_${sensors[i].name}.mp4');
-=======
       for (int i = 0; i < switchingSensors.length; i++) {
         final request = await tempPath(
-                'switch_sensor_video_${idxSensor}_${switchingSensors[idxSensor].name}.mp4')(
+                'switch_sensor_video_${i}_${switchingSensors[i].name}.mp4')(
             initialSensors);
         final filePath = request.when(single: (single) => single.file!.path);
->>>>>>> 8b9033d8
 
         if (i > 0 && switchingSensors[i - 1] != switchingSensors[i]) {
           await $.tester.pumpAndSettle();
