--- conflicted
+++ resolved
@@ -8,24 +8,6 @@
 
 // To run it, you have to use `patrol drive` instead of `flutter test`.
 void main() {
-<<<<<<< HEAD
-=======
-  // TODO fix tests (simple ones like below, check by running app with given settings to see if it works)
-  // patrol(
-  //     'UI > Simple test',
-  // ($) async {
-  //   await $.pumpWidgetAndSettle(
-  //     DrivableCamera(
-  //       sensors: [Sensor.position(SensorPosition.back)],
-  //       saveConfig: SaveConfig.photoAndVideo(
-  //         photoPathBuilder: () => tempPath('single_photo_back.jpg'),
-  //         videoPathBuilder: () => tempPath('single_video_back.mp4'),
-  //       ),
-  //     ),
-  //   );
-  // });
-
->>>>>>> 8b9033d8
   patrol(
     'UI > Photo and video mode',
     ($) async {
