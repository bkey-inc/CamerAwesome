--- conflicted
+++ resolved
@@ -43,16 +43,10 @@
           ),
           sensorConfig: SensorConfig.single(
             flashMode: FlashMode.auto,
-            aspectRatio: CameraAspectRatios.ratio_16_9,
+            aspectRatio: CameraAspectRatios.ratio_4_3,
           ),
           enablePhysicalButton: true,
-<<<<<<< HEAD
-          filter: AwesomeFilter.AddictiveRed,
-          flashMode: FlashMode.auto,
-          aspectRatio: CameraAspectRatios.ratio_4_3,
-=======
           // filter: AwesomeFilter.AddictiveRed,
->>>>>>> 14257281
           previewFit: CameraPreviewFit.fitWidth,
           onMediaTap: (mediaCapture) {
             OpenFile.open(mediaCapture.filePath);
