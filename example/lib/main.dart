--- conflicted
+++ resolved
@@ -2,11 +2,8 @@
 
 import 'package:better_open_file/better_open_file.dart';
 import 'package:camerawesome/camerawesome_plugin.dart';
-<<<<<<< HEAD
 import 'package:camerawesome/pigeon.dart';
-=======
 import 'package:cross_file/cross_file.dart';
->>>>>>> 8b9033d8
 import 'package:flutter/material.dart';
 import 'package:path_provider/path_provider.dart';
 
@@ -37,15 +34,6 @@
         child: CameraAwesomeBuilder.awesome(
           saveConfig: SaveConfig.photoAndVideo(
             initialCaptureMode: CaptureMode.photo,
-<<<<<<< HEAD
-            videoOptions: VideoOptions(
-              android: AndroidVideoOptions(
-                bitrate: 6000000,
-                quality: VideoRecordingQuality.fhd,
-                fallbackStrategy: QualityFallbackStrategy.lower,
-              ),
-            ),
-=======
             photoPathBuilder: (sensors) async {
               final Directory extDir = await getTemporaryDirectory();
               final testDir = await Directory(
@@ -65,7 +53,13 @@
                 });
               }
             },
->>>>>>> 8b9033d8
+            videoOptions: VideoOptions(
+              android: AndroidVideoOptions(
+                bitrate: 6000000,
+                quality: VideoRecordingQuality.fhd,
+                fallbackStrategy: QualityFallbackStrategy.lower,
+              ),
+            ),
           ),
           sensorConfig: SensorConfig.multiple(
             sensors: [
