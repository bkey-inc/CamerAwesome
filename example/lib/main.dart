--- conflicted
+++ resolved
@@ -80,37 +80,6 @@
                 left: 32,
                 child: Image.file(new File(_lastPhotoPath), width: 128),
               ),
-<<<<<<< HEAD
-              Positioned(
-                bottom: 100,
-                right: 32,
-                child: Column(
-                  children: <Widget>[
-                    FlatButton(
-                      color: Colors.blue,
-                      child: Text("flip camera", style: TextStyle(color: Colors.white)),
-                      onPressed: () async {
-                        CamerawesomePlugin.flipCamera();
-                      }
-                    ),
-                    FlatButton(
-                      color: Colors.blue,
-                      child: Text("focus", style: TextStyle(color: Colors.white)),
-                      onPressed: () async {
-                        this.focus = !focus;
-                        await CamerawesomePlugin.startAutoFocus();
-                      }
-                    ),
-                    FlatButton(
-                      color: Colors.blue,
-                      child: Text("flash auto", style: TextStyle(color: Colors.white)),
-                      onPressed: () {
-                        if(switchFlash.value == CameraFlashes.ALWAYS) {
-                          switchFlash.value = CameraFlashes.NONE;
-                        } else {
-                          switchFlash.value = CameraFlashes.ALWAYS;
-                        }
-=======
             Positioned(
               bottom: -5,
               left: 0,
@@ -140,6 +109,14 @@
                 children: <Widget>[
                   FlatButton(
                     color: Colors.blue,
+                    child: Text("flip camera", style: TextStyle(color: Colors.white)),
+                    onPressed: () async {
+                      this.focus = !focus;
+                      await CamerawesomePlugin.flipCamera();
+                    }
+                  ),
+                  FlatButton(
+                    color: Colors.blue,
                     child: Text("focus", style: TextStyle(color: Colors.white)),
                     onPressed: () async {
                       this.focus = !focus;
@@ -154,7 +131,6 @@
                         switchFlash.value = CameraFlashes.NONE;
                       } else {
                         switchFlash.value = CameraFlashes.ALWAYS;
->>>>>>> 6c7ae319
                       }
                     }
                   ),
