--- conflicted
+++ resolved
@@ -14,12 +14,7 @@
     return MaterialApp(
       title: 'camerAwesome',
       home: DrivableCamera(
-<<<<<<< HEAD
-        saveConfig:
-            SaveConfig.video(pathBuilder: () async => path(CaptureMode.video)),
-=======
         saveConfig: SaveConfig.photo(),
->>>>>>> 8b9033d8
         sensors: [
           Sensor.position(SensorPosition.back),
         ],
