name: camerawesome
<<<<<<< HEAD
description: Easyest Flutter camera Plugin supporting capturing images, streaming images, video recording, switch sensors, autofocus, flash... on Android and iOS
version: 0.2.1+2
=======
description: Easyest Flutter camera Plugin supporting capturing images, streaming images, recording...
version: 1.0.0
>>>>>>> 1813ed4c
homepage: https://Apparence.io
repository: https://github.com/Apparence-io/camera_awesome

environment:
  sdk: '>=2.12.0 <3.0.0'
  flutter: ">=1.10.0"

dependencies:
<<<<<<< HEAD
  image: 2.1.19
  rxdart: ^0.25.0
=======
  image: ^3.0.0-nullsafety.0
  rxdart: ^0.26.0-nullsafety.1
>>>>>>> 1813ed4c
  flutter:
    sdk: flutter
dev_dependencies:
  flutter_test:
    sdk: flutter

# For information on the generic Dart part of this file, see the
# following page: https://dart.dev/tools/pub/pubspec

# The following section is specific to Flutter.
flutter:
  # This section identifies this Flutter project as a plugin project.
  # The 'pluginClass' and Android 'package' identifiers should not ordinarily
  # be modified. They are used by the tooling to maintain consistency when
  # adding or updating assets for this project.
  plugin:
    platforms:
      android:
        package: com.apparence.camerawesome
        pluginClass: CamerawesomePlugin
      ios:
        pluginClass: CamerawesomePlugin

  # To add assets to your plugin package, add an assets section, like this:
  # assets:
  #   - images/a_dot_burr.jpeg
  #   - images/a_dot_ham.jpeg
  #
  # For details regarding assets in packages, see
  # https://flutter.dev/assets-and-images/#from-packages
  #
  # An image asset can refer to one or more resolution-specific "variants", see
  # https://flutter.dev/assets-and-images/#resolution-aware.

  # To add custom fonts to your plugin package, add a fonts section here,
  # in this "flutter" section. Each entry in this list should have a
  # "family" key with the font family name, and a "fonts" key with a
  # list giving the asset and other descriptors for the font. For
  # example:
  # fonts:
  #   - family: Schyler
  #     fonts:
  #       - asset: fonts/Schyler-Regular.ttf
  #       - asset: fonts/Schyler-Italic.ttf
  #         style: italic
  #   - family: Trajan Pro
  #     fonts:
  #       - asset: fonts/TrajanPro.ttf
  #       - asset: fonts/TrajanPro_Bold.ttf
  #         weight: 700
  #
  # For details regarding fonts in packages, see
  # https://flutter.dev/custom-fonts/#from-packages<|MERGE_RESOLUTION|>--- conflicted
+++ resolved
@@ -1,11 +1,6 @@
 name: camerawesome
-<<<<<<< HEAD
 description: Easyest Flutter camera Plugin supporting capturing images, streaming images, video recording, switch sensors, autofocus, flash... on Android and iOS
-version: 0.2.1+2
-=======
-description: Easyest Flutter camera Plugin supporting capturing images, streaming images, recording...
-version: 1.0.0
->>>>>>> 1813ed4c
+version: 0.3.0-nullsafety
 homepage: https://Apparence.io
 repository: https://github.com/Apparence-io/camera_awesome
 
@@ -14,13 +9,8 @@
   flutter: ">=1.10.0"
 
 dependencies:
-<<<<<<< HEAD
-  image: 2.1.19
-  rxdart: ^0.25.0
-=======
   image: ^3.0.0-nullsafety.0
   rxdart: ^0.26.0-nullsafety.1
->>>>>>> 1813ed4c
   flutter:
     sdk: flutter
 dev_dependencies:
