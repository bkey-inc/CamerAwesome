--- conflicted
+++ resolved
@@ -55,33 +55,16 @@
   /// initial orientation
   final DeviceOrientation orientation;
 
-<<<<<<< HEAD
-  CameraAwesome(
-      {Key key,
-      this.testMode = false,
-      this.selectSize,
-      this.onPermissionsResult,
-      this.onCameraStarted,
-      this.onOrientationChanged,
-      this.switchFlashMode,
-      this.orientation = DeviceOrientation.portraitUp,
-      this.zoom,
-      @required this.sensor})
-      : assert(sensor != null),
-        super(key: key);
-=======
   /// whether camera preview must be as big as it needs or cropped to fill with. false by default
   final bool fitted;
 
-  CameraAwesome({Key key, this.testMode = false, this.selectSize, this.onPermissionsResult, this.onCameraStarted, this.switchFlashMode,
-    this.orientation = DeviceOrientation.portraitUp,
+  CameraAwesome({Key key, this.testMode = false, this.selectSize, this.onPermissionsResult, this.onCameraStarted, this.switchFlashMode, this.orientation = DeviceOrientation.portraitUp,
     this.fitted = false,
     this.zoom,
+    this.onOrientationChanged,
     @required this.sensor})
     : assert(sensor != null),
       super(key: key);
-
->>>>>>> a5697ac3
 
   @override
   _CameraAwesomeState createState() => _CameraAwesomeState();
@@ -111,41 +94,31 @@
 
   initPlatformState() async {
     hasPermissions = await CamerawesomePlugin.checkPermissions();
-    if (widget.onPermissionsResult != null) {
+    if(widget.onPermissionsResult != null) {
       widget.onPermissionsResult(hasPermissions);
     }
 
     // Init orientation stream
-    CamerawesomePlugin.getNativeOrientation().listen(_orientationChanged);
-
-    // Init camera plugin method
+    if (widget.onOrientationChanged != null) {
+      CamerawesomePlugin.getNativeOrientation()
+        .listen(widget.onOrientationChanged);
+    }
+
     await CamerawesomePlugin.init(widget.sensor.value);
-
     camerasAvailableSizes = await CamerawesomePlugin.getSizes();
-<<<<<<< HEAD
-    selectedSize = camerasAvailableSizes[0];
-    await CamerawesomePlugin.setPreviewSize(
-        selectedSize.width.toInt(), selectedSize.height.toInt());
-    await CamerawesomePlugin.setPhotoSize(
-        selectedSize.width.toInt(), selectedSize.height.toInt());
-    if (widget.selectSize != null) {
-      selectedSize = widget.selectSize(camerasAvailableSizes);
-      assert(selectedSize != null, "A size from the list must be selected");
-=======
     if(widget.selectSize != null) {
       selectedSize = widget.selectSize(camerasAvailableSizes);
       assert(selectedSize !=null, "A size from the list must be selected");
     } else {
       selectedSize = camerasAvailableSizes[0];
->>>>>>> a5697ac3
     }
     await CamerawesomePlugin.setPreviewSize(selectedSize.width.toInt(), selectedSize.height.toInt());
     await CamerawesomePlugin.setPhotoSize(selectedSize.width.toInt(), selectedSize.height.toInt());
     // android has a limits on preview size and fallback to 1920x1080 if preview is too big
     selectedSize = await CamerawesomePlugin.getEffectivPreviewSize();
     await CamerawesomePlugin.start();
-    started = true;
-    if (widget.onCameraStarted != null) {
+    started =  true;
+    if(widget.onCameraStarted != null) {
       widget.onCameraStarted();
     }
     _initFlashModeSwitcher();
@@ -157,20 +130,6 @@
   @override
   Widget build(BuildContext context) {
     return FutureBuilder(
-<<<<<<< HEAD
-        future: CamerawesomePlugin.getPreviewTexture(),
-        builder: (context, snapshot) {
-          if (!hasPermissions) return Container();
-          if (!snapshot.hasData || !hasInit)
-            return Center(child: CircularProgressIndicator());
-          return _CameraPreviewWidget(
-            scale: 1,
-            ratio: selectedSize.height / selectedSize.width,
-            size: selectedSize,
-            textureId: snapshot.data,
-          );
-        });
-=======
       future: CamerawesomePlugin.getPreviewTexture(),
       builder: (context, snapshot) {
         if(!hasPermissions)
@@ -184,7 +143,6 @@
         );
       }
     );
->>>>>>> a5697ac3
   }
 
   bool get hasInit =>
@@ -226,22 +184,10 @@
       setState(() {});
     });
   }
-
-  _orientationChanged(CameraOrientations orientation) {
-    if (widget.onOrientationChanged != null) {
-      widget.onOrientationChanged(orientation);
-    }
-  }
 }
 
 ///
 class _CameraPreviewWidget extends StatelessWidget {
-<<<<<<< HEAD
-  final double scale;
-
-  final double ratio;
-=======
->>>>>>> a5697ac3
 
   final Size size;
 
@@ -260,34 +206,6 @@
   @override
   Widget build(BuildContext context) {
     return OrientationBuilder(
-<<<<<<< HEAD
-        builder: (context, orientation) => Transform.rotate(
-              angle: orientation == Orientation.portrait ? 0 : -pi / 2,
-              child: Container(
-                color: Colors.black,
-                child: Center(
-                  child: Transform.scale(
-                    scale: _calculateScale(context, orientation),
-                    child: AspectRatio(
-                      aspectRatio:
-                          orientation == Orientation.portrait ? ratio : ratio,
-                      child: SizedBox(
-                        height: orientation == Orientation.portrait
-                            ? contentSize.height
-                            : contentSize.width,
-                        width: orientation == Orientation.portrait
-                            ? contentSize.width
-                            : contentSize.height,
-                        child: testMode
-                            ? Container()
-                            : Texture(textureId: textureId),
-                      ),
-                    ),
-                  ),
-                ),
-              ),
-            ));
-=======
       builder: (context, orientation) {
         double ratio = size.height / size.width;
         return fitted ? buildFittedBox(orientation) : buildFull(context, ratio, orientation);
@@ -318,7 +236,6 @@
         ),
       ),
     );
->>>>>>> a5697ac3
   }
 
   Widget buildFittedBox(Orientation orientation) {
@@ -346,6 +263,4 @@
     }
     return scale;
   }
-
-
 }