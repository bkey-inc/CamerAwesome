import 'package:camerawesome/camerawesome_plugin.dart';
import 'package:carousel_slider_plus/carousel_slider_plus.dart';
import 'package:flutter/material.dart';
import 'package:flutter/services.dart';

class AwesomeFilterSelector extends StatefulWidget {
  final PhotoCameraState state;
  final FilterListPosition filterListPosition;
  final Widget indicator;
  final EdgeInsets? filterListPadding;
  final Color? filterListBackgroundColor;

  const AwesomeFilterSelector({
    super.key,
    required this.state,
    required this.filterListPosition,
    required this.filterListPadding,
    required this.filterListBackgroundColor,
    required this.indicator,
  });

  @override
  State<AwesomeFilterSelector> createState() => _AwesomeFilterSelectorState();
}

class _AwesomeFilterSelectorState extends State<AwesomeFilterSelector> {
  final CarouselControllerPlus _controller = CarouselControllerPlus();
  int? _textureId;
  int _selected = 0;

  List<String> get presetsIds =>
      widget.state.availableFilters!.map((e) => e.id).toList();

  @override
  void initState() {
    super.initState();

    _selected = presetsIds.indexOf(widget.state.filter.id);

    widget.state.previewTextureId(0).then((textureId) {
      setState(() {
        _textureId = textureId;
      });
    });
  }

  @override
  Widget build(BuildContext context) {
    final children = [
      widget.indicator,
      Container(
        padding: widget.filterListPadding,
        color: widget.filterListBackgroundColor,
        child: Stack(
          children: [
            CarouselSlider(
              options: CarouselOptions(
                height: 60.0,
                initialPage: _selected,
                onPageChanged: (index, reason) {
                  final filter = awesomePresetFiltersList[index];

                  setState(() {
                    _selected = index;
                  });

                  HapticFeedback.selectionClick();
                  widget.state.setFilter(filter);
                },
                enableInfiniteScroll: false,
                viewportFraction: 0.165,
              ),
              controller: _controller,
              items: awesomePresetFiltersList.map((filter) {
                return Builder(
                  builder: (BuildContext context) {
                    return AwesomeBouncingWidget(
                      onTap: () {
                        _controller.animateToPage(
                          presetsIds.indexOf(filter.id),
                          curve: Curves.fastLinearToSlowEaseIn,
                          duration: const Duration(milliseconds: 700),
                        );
                      },
                      child: _FilterPreview(
                        filter: filter.preview,
                        textureId: _textureId,
                      ),
                    );
                  },
                );
              }).toList(),
            ),
            IgnorePointer(
              child: Center(
                child: Container(
                  height: 60,
                  width: 60,
                  decoration: BoxDecoration(
                    color: Colors.transparent,
                    borderRadius: const BorderRadius.all(Radius.circular(9)),
                    border: Border.all(
                      color: Colors.white,
                      width: 3,
                    ),
                  ),
                ),
              ),
            ),
          ],
        ),
      ),
    ];
    return Column(
      children: widget.filterListPosition == FilterListPosition.belowButton
          ? children
          : children.reversed.toList(),
    );
  }
}

class _FilterPreview extends StatelessWidget {
  final ColorFilter filter;
  final int? textureId;

  const _FilterPreview({
<<<<<<< HEAD
=======
    super.key,
>>>>>>> b4bece75
    required this.filter,
    required this.textureId,
  });

  @override
  Widget build(BuildContext context) {
    return ClipRRect(
      borderRadius: const BorderRadius.all(Radius.circular(9)),
      child: SizedBox(
        width: 60,
        height: 60,
        child: textureId != null
            ? ColorFiltered(
                colorFilter: filter,
                child: OverflowBox(
                  alignment: Alignment.center,
                  child: FittedBox(
                    fit: BoxFit.cover,
                    child: SizedBox(
                      width: 60,
                      // TODO: maybe this is inverted on Android ??
                      height: 60 / (9 / 16),
                      child: Texture(textureId: textureId!),
                    ),
                  ),
                ),
              )
            : const SizedBox.shrink(),
      ),
    );
  }
}<|MERGE_RESOLUTION|>--- conflicted
+++ resolved
@@ -124,10 +124,7 @@
   final int? textureId;
 
   const _FilterPreview({
-<<<<<<< HEAD
-=======
     super.key,
->>>>>>> b4bece75
     required this.filter,
     required this.textureId,
   });
