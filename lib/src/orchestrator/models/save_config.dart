--- conflicted
+++ resolved
@@ -1,13 +1,6 @@
-<<<<<<< HEAD
 import 'package:camerawesome/pigeon.dart';
-import 'package:camerawesome/src/orchestrator/models/capture_modes.dart';
+import 'package:camerawesome/src/orchestrator/file/builder/capture_request_builder.dart';
 import 'package:camerawesome/src/orchestrator/models/models.dart';
-=======
-import 'package:camerawesome/src/orchestrator/file/builder/capture_request_builder.dart';
-import 'package:camerawesome/src/orchestrator/models/capture_modes.dart';
-import 'package:camerawesome/src/orchestrator/models/capture_request.dart';
-import 'package:camerawesome/src/orchestrator/models/sensors.dart';
->>>>>>> 8b9033d8
 
 typedef CaptureRequestBuilder = Future<CaptureRequest> Function(
     List<Sensor> sensors);
@@ -38,19 +31,13 @@
         );
 
   /// You only want to take videos
-<<<<<<< HEAD
   SaveConfig.video({
-    required FilePathBuilder pathBuilder,
+    CaptureRequestBuilder? pathBuilder,
     VideoOptions? videoOptions,
   }) : this._(
-          videoPathBuilder: pathBuilder,
-=======
-  SaveConfig.video({CaptureRequestBuilder? pathBuilder})
-      : this._(
           videoPathBuilder: pathBuilder ??
               (sensors) => AwesomeCaptureRequestBuilder()
                   .build(captureMode: CaptureMode.video, sensors: sensors),
->>>>>>> 8b9033d8
           captureModes: [CaptureMode.video],
           initialCaptureMode: CaptureMode.video,
           videoOptions: videoOptions,
@@ -63,17 +50,12 @@
     CaptureMode initialCaptureMode = CaptureMode.photo,
     VideoOptions? videoOptions,
   }) : this._(
-<<<<<<< HEAD
-    photoPathBuilder: photoPathBuilder,
-          videoPathBuilder: videoPathBuilder,
-=======
           photoPathBuilder: photoPathBuilder ??
-                  (sensors) => AwesomeCaptureRequestBuilder()
+              (sensors) => AwesomeCaptureRequestBuilder()
                   .build(captureMode: CaptureMode.photo, sensors: sensors),
           videoPathBuilder: videoPathBuilder ??
-                  (sensors) => AwesomeCaptureRequestBuilder()
+              (sensors) => AwesomeCaptureRequestBuilder()
                   .build(captureMode: CaptureMode.video, sensors: sensors),
->>>>>>> 8b9033d8
           captureModes: [CaptureMode.photo, CaptureMode.video],
           initialCaptureMode: initialCaptureMode,
           videoOptions: videoOptions,
