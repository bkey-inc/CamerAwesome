import 'dart:async';
import 'dart:io';
import 'dart:typed_data';

import 'package:flutter/material.dart';
import 'package:flutter/services.dart';
import 'sensors.dart';
import './models/orientations.dart';
import 'package:rxdart/rxdart.dart';

import 'models/flashmodes.dart';

export 'sensors.dart';
export './models/flashmodes.dart';
export 'camerapreview.dart';
export 'picture_controller.dart';

// TODO - add zoom level - iOS
// TODO - call init to change cam while running
// TODO - dispose method
// TODO - Focus on a point
// TODO - flashMode android

// TODO - TESTS E2E
// TODO - test unitaires ?

// TODO documentation example usage
// TODO - table des devices testé + (flash OK, )

// TODO VNEXT - stream images
class CamerawesomePlugin {
  static const MethodChannel _channel = const MethodChannel('camerawesome');

  static const EventChannel _eventChannel =
      const EventChannel('camerawesome/orientation');

  static Stream<dynamic> _orientationStream;

  static Future<List<String>> checkAndroidPermissions() => _channel
      .invokeMethod("checkPermissions")
      .then((res) => res.cast<String>());

  static Future<bool> checkiOSPermissions() =>
      _channel.invokeMethod("checkPermissions");

  /// only available on Android
  static Future<List<String>> requestPermissions() =>
      _channel.invokeMethod("requestPermissions");

  static Future<bool> start() => _channel.invokeMethod("start");

  static Future<bool> stop() {
    // Dispose orientation stream
    _orientationStream = null;
    return _channel.invokeMethod("stop");
  }

  static Future<bool> focus() => _channel.invokeMethod("focus");

  static Stream<CameraOrientations> getNativeOrientation() {
    if (_orientationStream == null) {
      _orientationStream = _eventChannel.receiveBroadcastStream().transform(
          StreamTransformer<dynamic, CameraOrientations>.fromHandlers(
              handleData: (data, sink) {
        CameraOrientations newOrientation;
        switch (data) {
          case 'LANDSCAPE_LEFT':
            newOrientation = CameraOrientations.LANDSCAPE_LEFT;
            break;
          case 'LANDSCAPE_RIGHT':
            newOrientation = CameraOrientations.LANDSCAPE_RIGHT;
            break;
          case 'PORTRAIT_UP':
            newOrientation = CameraOrientations.PORTRAIT_UP;
            break;
          case 'PORTRAIT_DOWN':
            newOrientation = CameraOrientations.PORTRAIT_DOWN;
            break;
          default:
        }
        sink.add(newOrientation);
      }));
    }
    return _orientationStream;
  }

  // TODO
  //  static Future<void> dispose() =>_channel.invokeMethod("dispose");

  static Future<void> flipCamera() => _channel.invokeMethod("flipCamera");

  static Future<bool> init(Sensors sensor) async {
    return _channel.invokeMethod("init", <String, dynamic>{
      'sensor': sensor.toString().split(".")[1],
    });
  }

  static Future<List<Size>> getSizes() async {
    List<dynamic> sizes = await _channel.invokeMethod("availableSizes");
    List<Size> res = List();
    sizes.forEach((el) {
      int width = el["width"];
      int height = el["height"];
      res.add(Size(width.toDouble(), height.toDouble()));
    });
    return res;
  }

  static Future<num> getPreviewTexture() =>
      _channel.invokeMethod<num>('previewTexture');

  static Future<void> setPreviewSize(int width, int height) {
    return _channel.invokeMethod<void>('setPreviewSize', <String, dynamic>{
      'width': width,
      'height': height,
    });
  }

  /// android has a limits on preview size and fallback to 1920x1080 if preview is too big
  /// So to prevent having different ratio we get the real preview Size directly from nativ side
  static Future<Size> getEffectivPreviewSize() async {
    Map<dynamic, dynamic> sizeMap = await _channel.invokeMethod("getEffectivPreviewSize");
    int width = sizeMap["width"];
    int height = sizeMap["height"];
    return Size(width.toDouble(), height.toDouble());
  }

  /// Just for android
  /// you can set a different size for preview and for photo
  static Future<void> setPhotoSize(int width, int height) {
    return _channel.invokeMethod<void>('setPhotoSize', <String, dynamic>{
      'width': width,
      'height': height,
    });
  }

  static takePhoto(String path) {
    return _channel.invokeMethod<void>('takePhoto', <String, dynamic>{
      'path': path,
    });
  }

  /// Switch flash mode from Android / iOS
  static Future<void> setFlashMode(CameraFlashes flashMode) =>
      _channel.invokeMethod('setFlashMode', <String, dynamic>{
        'mode': flashMode.toString().split(".")[1],
      });

  /// TODO - Next step focus on a certain point
  static startAutoFocus() => _channel.invokeMethod("handleAutoFocus");

  /// calls zoom from Android / iOS --
  static Future<void> setZoom(num zoom) =>
      _channel.invokeMethod('setZoom', <String, dynamic>{
        'zoom': zoom,
      });

  /// switch camera sensor between [Sensors.BACK] and [Sensors.FRONT]
  static Future<void> setSensor(Sensors sensor) =>
      _channel.invokeMethod('setSensor', <String, dynamic>{
        'sensor': sensor.toString().split(".")[1],
      });

<<<<<<< HEAD
  static Future<num> getMaxZoom() => _channel.invokeMethod("getMaxZoom");
=======
  /// returns the max zoom available on device
  static Future<num> getMaxZoom() =>_channel.invokeMethod("getMaxZoom");
>>>>>>> a5697ac3

  // ---------------------------------------------------
  // UTILITY METHODS
  // ---------------------------------------------------

  static Future<bool> checkPermissions() async {
    try {
      if (Platform.isAndroid) {
        var missingPermissions =
            await CamerawesomePlugin.checkAndroidPermissions();
        if (missingPermissions != null && missingPermissions.length > 0) {
          return CamerawesomePlugin.requestPermissions()
              .then((value) => value == null);
        } else {
          return Future.value(true);
        }
      } else if (Platform.isIOS) {
        return CamerawesomePlugin.checkiOSPermissions();
      }
    } catch (e) {
      print("failed to check permissions here...");
      print(e);
    }
    return Future.value(false);
  }
}

//class CamerawesomePreview {
//  static const EventChannel _eventChannel = const EventChannel('camerawesome/live');
//
//  static Stream<dynamic> _previewStream;
//
//  // useless
//  static Stream<List<int>> getLive() {
//    if(_previewStream == null) {
//      _previewStream = _eventChannel
//        .receiveBroadcastStream([{"width": 640, "height": 480}])
//        .transform(StreamTransformer<dynamic, List<int>>.fromHandlers(handleData: (data, sink) {
//          sink.add(data["data"] as List<int>);
//        }));
//    }
//    return _previewStream;
//  }
//
//
//}<|MERGE_RESOLUTION|>--- conflicted
+++ resolved
@@ -161,12 +161,8 @@
         'sensor': sensor.toString().split(".")[1],
       });
 
-<<<<<<< HEAD
+  /// returns the max zoom available on device
   static Future<num> getMaxZoom() => _channel.invokeMethod("getMaxZoom");
-=======
-  /// returns the max zoom available on device
-  static Future<num> getMaxZoom() =>_channel.invokeMethod("getMaxZoom");
->>>>>>> a5697ac3
 
   // ---------------------------------------------------
   // UTILITY METHODS
