--- conflicted
+++ resolved
@@ -51,18 +51,13 @@
   /// Set it to true to print dart logs from camerawesome
   static bool printLogs = false;
 
-<<<<<<< HEAD
   static CameraInterface _getInterface() =>
       UniversalPlatform.isWeb ? CamerawesomeWeb() : CameraInterface();
 
-  static Future<bool?> checkiOSPermissions() async {
-    final permissions = await _getInterface().checkPermissions();
-=======
   static Future<bool?> checkiOSPermissions(
       List<String?> permissionsName) async {
     final permissions =
-        await CameraInterface().checkPermissions(permissionsName);
->>>>>>> 2d05bbfc
+        await _getInterface().checkPermissions(permissionsName);
     return permissions.isEmpty;
   }
 
@@ -237,13 +232,8 @@
 
   /// android has a limits on preview size and fallback to 1920x1080 if preview is too big
   /// So to prevent having different ratio we get the real preview Size directly from nativ side
-<<<<<<< HEAD
-  static Future<PreviewSize> getEffectivPreviewSize() async {
-    final ps = await _getInterface().getEffectivPreviewSize();
-=======
   static Future<PreviewSize> getEffectivPreviewSize(int index) async {
-    final ps = await CameraInterface().getEffectivPreviewSize(index);
->>>>>>> 2d05bbfc
+    final ps = await _getInterface().getEffectivPreviewSize(index);
     if (ps != null) {
       return PreviewSize(width: ps.width, height: ps.height);
     } else {
@@ -287,22 +277,11 @@
       multiple: (multiple) => multiple.fileBySensor
           .map((key, value) => MapEntry(key.toPigeon(), value?.path)),
     );
-<<<<<<< HEAD
     if (UniversalPlatform.isAndroid) {
-      //   Est-ce qu'on devrait pas laisser le natif écrire le fichier où il veut et tant pis pour le path d'où ça ecrit?
-      // ça simplifierait beaucoup de choses
-      // Sinon il faut convertir une CaptureReqquest en objet pigeon, probablement une map<Sensor, String?>(null sur le web)
-      // En natif, on ferait probablement la map juste en fonction de l'ordre des sensors ou quelque chose comme ça.
-      // Il faudra peut-etre identifier chaque Sensor dart pour faire le mapping correctement avec un ID... sa fé réfléchire
-      // TODO: add video options for Android
-      return CameraInterface().recordVideo(pathBySensor);
-=======
-    if (Platform.isAndroid) {
       return CameraInterface().recordVideo(
         pathBySensor.keys.toList(),
         pathBySensor.values.toList(),
       );
->>>>>>> 2d05bbfc
     } else {
       return CameraInterface().recordVideo(
         pathBySensor.keys.toList(),
@@ -408,13 +387,8 @@
   }
 
   /// returns the max zoom available on device
-<<<<<<< HEAD
-  static Future<num?> getMaxZoom() {
+  static Future<double?> getMaxZoom() {
     return _getInterface().getMaxZoom();
-=======
-  static Future<double?> getMaxZoom() {
-    return CameraInterface().getMaxZoom();
->>>>>>> 2d05bbfc
   }
 
   /// returns the min zoom available on device
