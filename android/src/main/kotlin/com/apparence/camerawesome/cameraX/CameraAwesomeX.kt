--- conflicted
+++ resolved
@@ -430,13 +430,8 @@
 
     @SuppressLint("RestrictedApi", "MissingPermission")
     override fun recordVideo(
-<<<<<<< HEAD
-        path: String, callback: (Result<Unit>) -> Unit
-=======
         requests: Map<PigeonSensor, String?>,
-        options: VideoOptions?,
         callback: (Result<Unit>) -> Unit
->>>>>>> 8b9033d8
     ) {
         // TODO Handle multiple videos requests
         val path = requests.values.first()!!
