--- conflicted
+++ resolved
@@ -29,17 +29,6 @@
 /// Hold the settings of the camera and use cases in this class and
 /// call updateLifecycle() to refresh the state
 data class CameraXState(
-<<<<<<< HEAD
-    val textureRegistry: TextureRegistry,
-    val textureEntry: TextureRegistry.SurfaceTextureEntry,
-    var imageCapture: ImageCapture? = null,
-    var cameraSelector: CameraSelector,
-    var recorder: Recorder? = null,
-    var videoCapture: VideoCapture<Recorder>? = null,
-    var preview: Preview? = null,
-    var previewCamera: Camera? = null,
-=======
->>>>>>> 14257281
     private var cameraProvider: ProcessCameraProvider,
     val textureEntries: Map<String, TextureRegistry.SurfaceTextureEntry>,
 //    var cameraSelector: CameraSelector,
@@ -224,7 +213,6 @@
                 useCaseGroupBuilder.addUseCase(imageCapture)
                 imageCaptures.add(imageCapture)
             } else if (currentCaptureMode == CaptureModes.VIDEO) {
-<<<<<<< HEAD
                 val recorderBuilder = Recorder.Builder()
                 // Aspect ratio is handled by the setViewPort on the UseCaseGroup
                 if (videoOptions?.quality != null) {
@@ -249,18 +237,12 @@
                 if (videoOptions?.bitrate != null) {
                     recorderBuilder.setTargetVideoEncodingBitRate(videoOptions.bitrate.toInt())
                 }
-                recorder = recorderBuilder.build()
-                videoCapture = VideoCapture.withOutput(recorder!!)
-=======
-                val recorder =
-                    Recorder.Builder().setQualitySelector(QualitySelector.from(Quality.HIGHEST))
-                        .build()
-                val videoCapture = VideoCapture.withOutput(recorder)
+                val recorder = recorderBuilder.build()
+                val videoCapture = VideoCapture.withOutput(recorder!!)
                 useCaseGroupBuilder.addUseCase(videoCapture)
                 videoCaptures.add(videoCapture)
->>>>>>> 14257281
-            }
-
+            }
+        }
 
             val addAnalysisUseCase = enableImageStream && imageAnalysisBuilder != null
             val cameraLevel = CameraCapabilities.getCameraLevel(
@@ -297,14 +279,14 @@
 
     @SuppressLint("RestrictedApi")
     private fun surfaceProvider(executor: Executor, cameraId: String): Preview.SurfaceProvider {
-        Log.d("SurfaceProviderCamX", "Creating surface provider for $cameraId")
+//        Log.d("SurfaceProviderCamX", "Creating surface provider for $cameraId")
         return Preview.SurfaceProvider { request: SurfaceRequest ->
             val resolution = request.resolution
             val texture = textureEntries[cameraId]!!.surfaceTexture()
             texture.setDefaultBufferSize(resolution.width, resolution.height)
             val surface = Surface(texture)
             request.provideSurface(surface, executor) {
-                Log.d("CameraX", "Surface request result: ${it.resultCode}")
+//                Log.d("CameraX", "Surface request result: ${it.resultCode}")
                 surface.release()
             }
         }
@@ -436,8 +418,6 @@
             else -> Rational(3, 4)
         }
     }
-<<<<<<< HEAD
-=======
 
     @SuppressLint("RestrictedApi")
     @ExperimentalCamera2Interop
@@ -458,5 +438,4 @@
         }
         return hasOnePair
     }
->>>>>>> 14257281
 }