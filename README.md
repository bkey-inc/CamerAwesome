<a href="https://apparence.io">
  <img
    src="https://raw.githubusercontent.com/Apparence-io/camera_awesome/master/docs/img/apparence.png"
    width="100%"
  />
</a>
<div style="margin-top:40px">
  <img
    src="https://raw.githubusercontent.com/Apparence-io/camera_awesome/master/docs/img/preview.png"
    width="100%"
  />
  <img
    src="https://raw.githubusercontent.com/Apparence-io/camera_awesome/master/docs/img/features.png"
    width="100%"
    style="margin-top:32px"
  />
</div>

<br>

# CamerAwesome

<div>
    <a href="https://github.com/Solido/awesome-flutter">
        <img alt="Awesome Flutter" src="https://img.shields.io/badge/Awesome-Flutter-blue.svg?longCache=true&style=for-the-badge" />
    </a>
    <a href="https://github.com/Apparence-io/camera_awesome">
        <img src="https://img.shields.io/github/stars/Apparence-io/camera_awesome.svg?style=for-the-badge&logo=github&colorB=green&label=Stars" alt="Star on Github">
    </a>
    <a href="https://pub.dev/packages/camerawesome">
        <img src="https://img.shields.io/pub/v/camerawesome.svg?style=for-the-badge&label=Pub" alt="Star on Github">
    </a>
</div>

[![en](https://img.shields.io/badge/language-english-cyan.svg)](https://github.com/Apparence-io/CamerAwesome/blob/master/README.md) [![zh](https://img.shields.io/badge/language-chinese-cyan.svg)](https://github.com/Apparence-io/CamerAwesome/blob/master/README.zh.md)

📸 Embedding a camera experience within your own app shouldn't be that hard. <br>
A flutter plugin to integrate awesome Android / iOS camera experience.<br>

<br>
This package provides you with a fully customizable camera experience that you can use within your app.<br>
Use our awesome built-in interface or customize it as you want.

---

<div style="margin-top:16px;margin-bottom:16px">
  <a href="https://docs.page/Apparence-io/camera_awesome" style="">
    <img
      src="https://raw.githubusercontent.com/Apparence-io/camera_awesome/master/docs/img/doc.png"
      width="100%"
    />
  </a>
</div>

## Migration guide

If you are migrating from version 1.x.x to 2.x.x, please read the [migration guide](docs.page/todo).


## Native features

Here's all native features that cameraAwesome provides to the flutter side.

| Features                                 | Android |  iOS  |
| :--------------------------------------- | :-----: | :---: |
| 🔖 Ask permissions                       |    ✅    |   ✅   |
| 🎥 Record video                          |    ✅    |   ✅   |
| 📹 Multi camera  (🚧 BETA)                         |    ✅    |   ✅   |
| 🔈 Enable/disable audio                  |    ✅    |   ✅   |
| 🎞 Take photos                           |    ✅    |   ✅   |
| 🌆 Photo live filters                    |    ✅    |   ✅   |
| 🌤 Exposure level                        |    ✅    |   ✅   |
| 📡 Broadcast live image stream           |    ✅    |   ✅   |
| 🧪 Image analysis (barcode scan & more.) |    ✅    |   ✅   |
| 👁 Zoom                                  |    ✅    |   ✅   |
| 📸 Device flash support                  |    ✅    |   ✅   |
| ⌛️ Auto focus                            |    ✅    |   ✅   |
| 📲 Live switching camera                 |    ✅    |   ✅   |
| 😵‍💫 Camera rotation stream                |    ✅    |   ✅   |
| 🤐 Background auto stop                  |    ✅    |   ✅   |
| 🔀 Sensor type switching                 |    ⛔️    |   ✅   |
| 🪞 Enable/disable front camera mirroring |    ✅    |   ✅   |

---

## 📖&nbsp; Installation and usage

### Add the package in your `pubspec.yaml`

```yaml
dependencies:
  camerawesome: ^2.0.0
  ...
```

### Platform specific setup

- **iOS**

Add these on `ios/Runner/Info.plist`:

```xml

<key>NSCameraUsageDescription</key>
<string>Your own description</string>

<key>NSMicrophoneUsageDescription</key>
<string>To enable microphone access when recording video</string>

<key>NSLocationWhenInUseUsageDescription</key>
<string>To enable GPS location access for Exif data</string>
```

- **Android**

Change the minimum SDK version to 21 (or higher) in `android/app/build.gradle`:

```
minSdkVersion 21
```

In order to be able to take pictures or record videos, you may need additional permissions depending
on the Android version and where you want to save them.
Read more about it in
the [official documentation](https://developer.android.com/training/data-storage).
> `WRITE_EXTERNAL_STORAGE` is not included in the plugin starting with version 1.4.0.


If you want to record videos with audio, add this permission to your `AndroidManifest.xml`:

```xml
<manifest xmlns:android="http://schemas.android.com/apk/res/android"
        package="com.example.yourpackage">
  <uses-permission android:name="android.permission.RECORD_AUDIO" />

  <!-- Other declarations -->
</manifest>
```

You may also want to save location of your pictures in exif metadata. In this case, add below
permissions:

```xml
<manifest xmlns:android="http://schemas.android.com/apk/res/android"
  package="com.example.yourpackage">
  <uses-permission android:name="android.permission.ACCESS_FINE_LOCATION" />
  <uses-permission android:name="android.permission.ACCESS_COARSE_LOCATION" />

  <!-- Other declarations -->
</manifest>
```

<details>
<summary>⚠️ Overriding Android dependencies</summary>

Some of the dependencies used by CamerAwesome can be overriden if you have a conflict.
Change these variables to define which version you want to use:

```gradle
buildscript {
  ext.kotlin_version = '1.7.10'
  ext {
    // You can override these variables
    compileSdkVersion = 33
    minSdkVersion = 24 // 21 minimum
    playServicesLocationVersion = "20.0.0"
    exifInterfaceVersion = "1.3.4"
  }
  // ...
}
```

Only change these variables if you are sure of what you are doing.

For example, setting the Play Services Location version might help you when you have conflicts with
other plugins.
The below line shows an example of these conflicts:

```
java.lang.IncompatibleClassChangeError: Found interface com.google.android.gms.location.ActivityRecognitionClient, but class was expected
```

</details>

### Import the package in your Flutter app

```dart
import 'package:camerawesome/camerawesome_plugin.dart';
```

---

## 👌 Awesome built-in interface

Just use our builder. <br>
That's all you need to create a complete camera experience within your app.

```dart
CameraAwesomeBuilder.awesome(
  saveConfig: SaveConfig.photoAndVideo(),
  onMediaTap: (mediaCapture) {
    OpenFile.open(mediaCapture.filePath);
  },
),
```

![CamerAwesome default UI](docs/img/base_awesome_ui.jpg)

This builder can be customized with various settings:

- A theme.
- Builders for each part of the screen.
- Initial camera setup.
- Preview positioning.
- Additional preview decoration.
- And much more!

Here is an example:

![Customized UI](docs/img/custom_awesome_ui.jpg)

Check the [full documentation](https://docs.page/Apparence-io/camera_awesome/getting_started/awesome-ui) to learn more.

---

## 🎨 Creating a custom interface

If the `awesome()` factory is not enough, you can use `custom()` instead.

It provides a `builder` property that lets you create your own camera experience. <br>

The camera preview will be visible behind what you will provide to the builder.

```dart
CameraAwesomeBuilder.custom(
  saveConfig: SaveConfig.photo(),
  builder: (state, previewSize, previewRect) {
    // create your interface here
  },
)
```

> See more in [documentation](https://docs.page/Apparence-io/camera_awesome/getting_started/custom-ui)

### Working with the custom builder

Here is the definition of our builder method.

```dart
typedef CameraLayoutBuilder = Widget Function(CameraState cameraState, PreviewSize previewSize, Rect previewRect);
```

<br>
The only thing you have access to manage the camera is the cameraState.<br>
Depending on which state is our camera experience you will have access to some different method. <br>
`previewSize` and `previewRect` might be used to position your UI around or on top of the camera preview.
<br>

#### How do CamerAwesome states work ?

Using the state you can do anything you need without having to think about the camera flow<br><br>

- On app start we are in `PreparingCameraState`<br>
- Then depending on the initialCaptureMode you set you will be `PhotoCameraState`
  or `VideoCameraState`<br>
- Starting a video will push a `VideoRecordingCameraState`<br>
- Stopping the video will push back the `VideoCameraState`<br>
  <br>
  Also if you want to use some specific function you can use the when method so you can write like
  this.<br>

```dart
state.when(
  onPhotoMode: (photoState) => photoState.start(),
  onVideoMode: (videoState) => videoState.start(),
  onVideoRecordingMode: (videoState) => videoState.pause(),
);
```

> See more in [documentation](https://docs.page/Apparence-io/camera_awesome/getting_started/custom-ui)

<br>

---

## 🔬 Analysis mode

Use this to achieve:

- QR-Code scanning.
- Facial recognition.
- AI object detection.
- Realtime video chats.
- And much more 🤩

![Face AI](docs/img/face_ai.gif)

You can check examples using MLKit inside the `example` directory.
The above example is from `ai_analysis_faces.dart`. It detects faces and draw their contours.

It's also possible to use MLKit to read barcodes:

![Barcode scanning](docs/img/barcode_overlay.gif)

Check `ai_analysis_barcode.dart` and `preview_overlay_example.dart` for examples or
the [documentation](https://docs.page/Apparence-io/camera_awesome/ai_with_mlkit/reading_barcodes).

### How to use it

```dart
CameraAwesomeBuilder.awesome(
  saveConfig: SaveConfig.photo(),
  onImageForAnalysis: analyzeImage,
  imageAnalysisConfig: AnalysisConfig(
        // Android specific options
        androidOptions: const AndroidAnalysisOptions.nv21(
            // Target width (CameraX will chose the closest resolution to this width)
            width: 250,
        ),
        // Wether to start automatically the analysis (true by default)
        autoStart: true,
        // Max frames per second, null for no limit (default)
        maxFramesPerSecond: 20,
    ),
)
```

> MLkit recommends using nv21 format for Android. <br>
> bgra8888 is the iOS format
<<<<<<< HEAD
> For machine learning you don't need full full-resolution (720 or lower should be enough and makes computation easier)
=======
> For machine learning you don't need full resolution images (720 or lower should be enough and  makes computation easier)
>>>>>>> 6312b8e5

Learn more about the image analysis configuration in
the [documentation](https://docs.page/Apparence-io/camera_awesome/ai_with_mlkit/image_analysis_configuration)
.

Check also detailed explanations on how to use MLKit
to [read barcodes](https://docs.page/Apparence-io/camera_awesome/ai_with_mlkit/reading_barcodes)
and [detect faces](https://docs.page/Apparence-io/camera_awesome/ai_with_mlkit/detecting_faces).

⚠️ On Android, some devices don't support video recording and image analysis at the same time.

- If they don't, image analysis will be ignored.
- You can check if a device has this capability by
  using `CameraCharacteristics .isVideoRecordingAndImageAnalysisSupported(Sensors.back)`.

---

## 🐽 Updating Sensor configuration

Through state you can access to a `SensorConfig` class.

<br>

| Function               | Comment                                                    |
| ---------------------- | ---------------------------------------------------------- |
| `setZoom`              | change zoom                                                |
| `setFlashMode`         | change flash between NONE,ON,AUTO,ALWAYS                   |
| `setBrightness`        | change brightness level manually (better to let this auto) |
| `setMirrorFrontCamera` | set mirroring for front camera                             |

<<<<<<< HEAD
All of these configurations are listenable through a stream so your UI can automatically get updated
according to the actual configuration.
=======
All of these configurations are listenable through a stream so your UI can automatically get updated according to the actual configuration.
>>>>>>> 6312b8e5

<br>

## 🌆 Photo live filters

Apply live filters to your pictures using the built-in interface:

![Built-in live filters](docs/img/filters.gif)

You can also choose to use a specific filter from the start:

```dart
CameraAwesomeBuilder.awesome(
  // other params
  filter: AwesomeFilter.AddictiveRed,
)
```

Or set the filter programmatically:

```dart
CameraAwesomeBuilder.custom(
  builder: (cameraState, previewSize, previewRect) {
    return cameraState.when(
      onPreparingCamera: (state) =>
      const Center(child: CircularProgressIndicator()),
      onPhotoMode: (state) =>
          TakePhotoUI(state, onFilterTap: () {
            state.setFilter(AwesomeFilter.Sierra);
          }),
      onVideoMode: (state) => RecordVideoUI(state, recording: false),
      onVideoRecordingMode: (state) =>
          RecordVideoUI(state, recording: true),
    );
  },
)
```

See all available filters in the [documentation](https://docs.page/Apparence-io/camera_awesome/widgets/awesome_filters).


## 📷 📷 Concurrent cameras

![Concurrent cameras](docs/img/concurrent_cameras.gif)

> 🚧 Feature in beta 🚧
> Any feedback is welcome!

In order to start using CamerAwesome with multiple cameras simulatenously, you need to define a `SensorConfig` that uses several sensors. You can use the `SensorConfig.multiple()` constructor for this:

```dart
CameraAwesomeBuilder.awesome(
    sensorConfig: SensorConfig.multiple(
        sensors: [
            Sensor.position(SensorPosition.back),
            Sensor.position(SensorPosition.front),
        ],
        flashMode: FlashMode.auto,
        aspectRatio: CameraAspectRatios.ratio_16_9,
    ),
    // Other params
)
```

This feature is not supported by all devices and even when it is, there are limitations that you must be aware of.

Check the details in the [dedicated documentation](https://docs.page/Apparence-io/camera_awesome/getting_started/multicam).




<br>

<a href="https://apparence.io">
  <img
    src="https://raw.githubusercontent.com/Apparence-io/camera_awesome/master/docs/img/apparence.png"
    width="100%"
  />
</a><|MERGE_RESOLUTION|>--- conflicted
+++ resolved
@@ -89,7 +89,7 @@
 
 ```yaml
 dependencies:
-  camerawesome: ^2.0.0
+  camerawesome: ^2.0.0-dev.1
   ...
 ```
 
@@ -327,11 +327,7 @@
 
 > MLkit recommends using nv21 format for Android. <br>
 > bgra8888 is the iOS format
-<<<<<<< HEAD
-> For machine learning you don't need full full-resolution (720 or lower should be enough and makes computation easier)
-=======
-> For machine learning you don't need full resolution images (720 or lower should be enough and  makes computation easier)
->>>>>>> 6312b8e5
+> For machine learning you don't need full-resolution images (720 or lower should be enough and makes computation easier)
 
 Learn more about the image analysis configuration in
 the [documentation](https://docs.page/Apparence-io/camera_awesome/ai_with_mlkit/image_analysis_configuration)
@@ -362,12 +358,7 @@
 | `setBrightness`        | change brightness level manually (better to let this auto) |
 | `setMirrorFrontCamera` | set mirroring for front camera                             |
 
-<<<<<<< HEAD
-All of these configurations are listenable through a stream so your UI can automatically get updated
-according to the actual configuration.
-=======
 All of these configurations are listenable through a stream so your UI can automatically get updated according to the actual configuration.
->>>>>>> 6312b8e5
 
 <br>
 
