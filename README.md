<a href="https://apparence.io">
  <img
    src="https://raw.githubusercontent.com/Apparence-io/camera_awesome/master/docs/img/apparence.png"
    width="100%"
  />
</a>
<div style="margin-top:40px">
  <img
    src="https://raw.githubusercontent.com/Apparence-io/camera_awesome/master/docs/img/preview.png"
    width="100%"
  />
  <img
    src="https://raw.githubusercontent.com/Apparence-io/camera_awesome/master/docs/img/features.png"
    width="100%"
    style="margin-top:32px"
  />
</div>

<br>

# CamerAwesome

<div>
    <a href="https://github.com/Solido/awesome-flutter">
        <img alt="Awesome Flutter" src="https://img.shields.io/badge/Awesome-Flutter-blue.svg?longCache=true&style=for-the-badge" />
    </a>
    <a href="https://github.com/Apparence-io/camera_awesome">
        <img src="https://img.shields.io/github/stars/Apparence-io/camera_awesome.svg?style=for-the-badge&logo=github&colorB=green&label=Stars" alt="Star on Github">
    </a>
    <a href="https://pub.dev/packages/camerawesome">
        <img src="https://img.shields.io/pub/v/camerawesome.svg?style=for-the-badge&label=Pub" alt="Star on Github">
    </a>
</div>

📸 Embedding a camera experience within your own app should't be that hard. <br>
A flutter plugin to integrate awesome Android / iOS camera experience.<br>

<br>
This packages provides you a fully customizable camera experience that you can use within your app.<br>
Use our awesome built in interface or customize it as you want.

---

<div style="margin-top:16px;margin-bottom:16px">
  <a href="https://docs.page/Apparence-io/camera_awesome" style="">
    <img
      src="https://raw.githubusercontent.com/Apparence-io/camera_awesome/master/docs/img/doc.png"
      width="100%"
    />
  </a>
</div>

## Native features

Here's all native features that cameraAwesome provides to the flutter side.

<<<<<<< HEAD
| System                                   | Android |  iOS  |
| :--------------------------------------- | :-----: | :---: |
=======
| Features                                 | Android  |  iOS   |
| :-------------------------------------- | :-----: | :---: |
>>>>>>> 14257281
| 🔖 Ask permissions                       |    ✅    |   ✅   |
| 🎥 Record video                          |    ✅    |   ✅   |
| 📹 Multi camera                          |    ✅    |   ✅   |
| 🔈 Enable/disable audio                  |    ✅    |   ✅   |
| 🎞 Take photos                           |    ✅    |   ✅   |
| 🌆 Photo live filters                    |    ✅    |   ✅   |
| 🌤 Exposure level                        |    ✅    |   ✅   |
| 📡 Broadcast live image stream           |    ✅    |   ✅   |
| 🧪 Image analysis (barcode scan & more.) |    ✅    |   ✅   |
| 👁 Zoom                                  |    ✅    |   ✅   |
| 📸 Device flash support                  |    ✅    |   ✅   |
| ⌛️ Auto focus                            |    ✅    |   ✅   |
| 📲 Live switching camera                 |    ✅    |   ✅   |
| 😵‍💫 Camera rotation stream                |    ✅    |   ✅   |
| 🤐 Background auto stop                  |    ✅    |   ✅   |
| 🔀 Sensor type switching                 |    ⛔️    |   ✅   |
| 🪞 Enable/disable front camera mirroring |    ✅    |   ✅   |

---

## 📖&nbsp; Installation and usage

### Add the package in your `pubspec.yaml`

```yaml
dependencies:
  camerawesome: ^1.3.0
  ...
```

### Platform specific setup

- **iOS**

Add these on `ios/Runner/Info.plist`:

```xml

<key>NSCameraUsageDescription</key>
<string>Your own description</string>

<key>NSMicrophoneUsageDescription</key>
<string>To enable microphone access when recording video</string>

<key>NSLocationWhenInUseUsageDescription</key>
<string>To enable GPS location access for Exif data</string>
```

- **Android**

Change the minimum SDK version to 21 (or higher) in `android/app/build.gradle`:

```
minSdkVersion 21
```

In order to be able to take pictures or record videos, you may need additional permissions depending
on the Android version and where you want to save them.
Read more about it in
the [official documentation](https://developer.android.com/training/data-storage).
> `WRITE_EXTERNAL_STORAGE` is not included in the plugin starting with version 1.4.0.


If you want to record videos with audio, add this permission to your `AndroidManifest.xml`:

```xml
<manifest xmlns:android="http://schemas.android.com/apk/res/android"
        package="com.example.yourpackage">
  <uses-permission android:name="android.permission.RECORD_AUDIO" />

  <!-- Other declarations -->
</manifest>
```

You may also want to save location of your pictures in exif metadata. In this case, add below
permissions:

```xml
<manifest xmlns:android="http://schemas.android.com/apk/res/android"
  package="com.example.yourpackage">
  <uses-permission android:name="android.permission.ACCESS_FINE_LOCATION" />
  <uses-permission android:name="android.permission.ACCESS_COARSE_LOCATION" />

  <!-- Other declarations -->
</manifest>
```

<details>
<summary>⚠️ Overriding Android dependencies</summary>

Some of the dependencies used by CamerAwesome can be overriden if you have a conflict.
Change these variables to define which version you want to use:

```gradle
buildscript {
  ext.kotlin_version = '1.7.10'
  ext {
    // You can override these variables
    compileSdkVersion = 33
    minSdkVersion = 24 // 21 minimum
    playServicesLocationVersion = "20.0.0"
    exifInterfaceVersion = "1.3.4"
  }
  // ...
}
```

Only change these variables if you are sure of what you are doing.

For example, setting the Play Services Location version might help you when you have conflicts with
other plugins.
The below line shows an example of these conflicts:

```
java.lang.IncompatibleClassChangeError: Found interface com.google.android.gms.location.ActivityRecognitionClient, but class was expected
```

</details>

### Import the package in your Flutter app

```dart
import 'package:camerawesome/camerawesome_plugin.dart';
```

---

## 👌 Awesome built-in interface

Just use our builder. <br>
That's all you need to create a complete camera experience within you app.

```dart
CameraAwesomeBuilder.awesome(
  saveConfig: SaveConfig.image(
    pathBuilder: _path(),
  ),
  onMediaTap: (mediaCapture) {
    OpenFile.open(mediaCapture.filePath);
  },
),
```

![CamerAwesome default UI](docs/img/base_awesome_ui.jpg)

This builder can be customized with various settings:

- A theme.
- Builders for each part of the screen.
- Initial camera setup.
- Preview positioning.
- Additional preview decoration.
- And much more!

Here is an example:

![Customized UI](docs/img/custom_awesome_ui.jpg)

Check
the [full documentation](https://docs.page/Apparence-io/camera_awesome/getting_started/awesome-ui)
to learn more.

---

## 🎨 Creating a custom interface

If the `awesome()` factory is not enough, you can use `custom()` instead.

It provides a `builder` property that lets you create your own camera experience. <br>

The camera preview will be visible behind what you will provide to the builder.

```dart
CameraAwesomeBuilder.custom(
  saveConfig: SaveConfig.image(pathBuilder: _path()),
  builder: (state, previewSize, previewRect) {
    // create your interface here
  },
)
```

> See more in [documentation](https://docs.page/Apparence-io/camera_awesome/getting_started/custom-ui)

### Working with the custom builder

Here is the definition of our builder method.

```dart
typedef CameraLayoutBuilder = Widget Function(CameraState cameraState, PreviewSize previewSize, Rect previewRect);
```

<br>
The only thing you have access to manage the camera is the cameraState.<br>
Depending on which state is our camera experience you will have access to some different method. <br>
`previewSize` and `previewRect` might be used to position your UI around or on top of the camera preview.
<br>

#### How do CamerAwesome states work ?

Using the state you can do anything you need without having to think about the camera flow<br><br>

- On app start we are in `PreparingCameraState`<br>
- Then depending on the initialCaptureMode you set you will be `PhotoCameraState`
  or `VideoCameraState`<br>
- Starting a video will push a `VideoRecordingCameraState`<br>
- Stopping the video will push back the `VideoCameraState`<br>
  <br>
  Also if you want to use some specific function you can use the when method so you can write like
  this.<br>

```dart
state.when(
  onPhotoMode: (photoState) => photoState.start(),
  onVideoMode: (videoState) => videoState.start(),
  onVideoRecordingMode: (videoState) => videoState.pause(),
);
```

> See more in [documentation](https://docs.page/Apparence-io/camera_awesome/getting_started/custom-ui)

<br>

---

## 🔬 Analysis mode

Use this to achieve:

- QR-Code scanning.
- Facial recognition.
- AI object detection.
- Realtime video chats.
- And much more 🤩

![Face AI](docs/img/face_ai.gif)

You can check examples using MLKit inside the `example` directory.
The above example is from `ai_analysis_faces.dart`. It detects faces and draw their contours.

It's also possible to use MLKit to read barcodes:

![Barcode scanning](docs/img/barcode_overlay.gif)

Check `ai_analysis_barcode.dart` and `preview_overlay_example.dart` for examples or
the [documentation](https://docs.page/Apparence-io/camera_awesome/ai_with_mlkit/reading_barcodes).

### How to use it

```dart
CameraAwesomeBuilder.awesome(
  saveConfig: SaveConfig.image(
    pathBuilder: _path(),
  ),
  onImageForAnalysis: analyzeImage,
  imageAnalysisConfig: AnalysisConfig(
        // Android specific options
        androidOptions: const AndroidAnalysisOptions.nv21(
            // Target width (CameraX will chose the closest resolution to this width)
            width: 250,
        ),
        // Wether to start automatically the analysis (true by default)
        autoStart: true,
        // Max frames per second, null for no limit (default)
        maxFramesPerSecond: 20,
    ),
)
```

> MLkit recommands to use nv21 format for Android. <br>
> bgra8888 is the iOS format
> For machine learning you don't need full resolution images (720 or lower should be enough and
> makes computation easier)

Learn more about the image analysis configuration in
the [documentation](https://docs.page/Apparence-io/camera_awesome/ai_with_mlkit/image_analysis_configuration)
.

Check also detailed explanations on how to use MLKit
to [read barcodes](https://docs.page/Apparence-io/camera_awesome/ai_with_mlkit/reading_barcodes)
and [detect faces](https://docs.page/Apparence-io/camera_awesome/ai_with_mlkit/detecting_faces).

⚠️ On Android, some devices don't support video recording and image analysis at the same time.

- If they don't, image analysis will be ignored.
- You can check if a device has this capability by
  using `CameraCharacteristics .isVideoRecordingAndImageAnalysisSupported(Sensors.back)`.

---

## 🐽 Updating Sensor configuration

Through state you can access to a `SensorConfig` class.

<br>

| Function               | Comment                                                    |
| ---------------------- | ---------------------------------------------------------- |
| `setZoom`              | changing zoom                                              |
| `setFlashMode`         | changing flash between NONE,ON,AUTO,ALWAYS                 |
| `setBrightness`        | change brightness level manually (better to let this auto) |
| `setMirrorFrontCamera` | set mirroring for front camera                             |

All of this configurations are listenable through a stream so your UI can automatically get updated
according to the actual configuration.

<br>

## 🌆 Photo live filters

Apply live filters to your pictures using the built-in interface:

![Built-in live filters](docs/img/filters.gif)

You can also choose to use a specific filter from the start:

```dart
CameraAwesomeBuilder.awesome(
  // other params
  filter: AwesomeFilter.AddictiveRed,
)
```

Or set the filter programmatically:

```dart
CameraAwesomeBuilder.custom(
  builder: (cameraState, previewSize, previewRect) {
    return cameraState.when(
      onPreparingCamera: (state) =>
      const Center(child: CircularProgressIndicator()),
      onPhotoMode: (state) =>
          TakePhotoUI(state, onFilterTap: () {
            state.setFilter(AwesomeFilter.Sierra);
          }),
      onVideoMode: (state) => RecordVideoUI(state, recording: false),
      onVideoRecordingMode: (state) =>
          RecordVideoUI(state, recording: true),
    );
  },
)
```

See all available filters in the [documentation](https://docs.page/Apparence-io/camera_awesome/widgets/awesome_filters).

<br>

<a href="https://apparence.io">
  <img
    src="https://raw.githubusercontent.com/Apparence-io/camera_awesome/master/docs/img/apparence.png"
    width="100%"
  />
</a><|MERGE_RESOLUTION|>--- conflicted
+++ resolved
@@ -54,13 +54,8 @@
 
 Here's all native features that cameraAwesome provides to the flutter side.
 
-<<<<<<< HEAD
-| System                                   | Android |  iOS  |
+| Features                                 | Android |  iOS  |
 | :--------------------------------------- | :-----: | :---: |
-=======
-| Features                                 | Android  |  iOS   |
-| :-------------------------------------- | :-----: | :---: |
->>>>>>> 14257281
 | 🔖 Ask permissions                       |    ✅    |   ✅   |
 | 🎥 Record video                          |    ✅    |   ✅   |
 | 📹 Multi camera                          |    ✅    |   ✅   |
